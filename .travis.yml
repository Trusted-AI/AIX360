language: python
python:
  - "3.6" 

# command to install dependencies
install:
  - pip3 install --upgrade setuptools==41.0.0
<<<<<<< HEAD
#  - pip3 install statsmodels
#  - pip3 install matplotlib
=======
  - pip3 install statsmodels
  - pip3 install matplotlib
>>>>>>> 31494aee
#   - pip3 install -r requirements.txt

# commands to run tes
# before_script: redis-cli ping

script:
<<<<<<< HEAD
# - cd Leo02016/AIX360
  - python3.6 ./tests/contrastive/test_CEM_MAF.py
  - python3.6 ./tests/contrastive/test_CEM.py
  - python3.6 ./tests/protodash/test_PDASH.py
  - python3.6 ./tests/ted/test_TED_Cartesian.py
  - CUDA_VISIBLE_DEVICES="" python3.6 ./tests/dipvae/test_DIPVAE.py
  - python3.6 ./tests/rbm/test_Boolean_Rule_CG.py
  - python3.6 ./tests/rbm/test_Linear_Rule_Regression.py
  - python3.6 ./tests/rbm/test_Logistic_Rule_Regression.py
  - python3.6 ./tests/lime/test_lime.py
  - python3.6 ./tests/shap/test_shap.py
  - python3.6 ./tests/sif/test_SIF.py
=======
 - cd Leo02016/AIX360
#  - python3.6 ./tests/contrastive/test_CEM_MAF.py
#  - python3.6 ./tests/contrastive/test_CEM.py
#  - python3.6 ./tests/protodash/test_PDASH.py
#  - python3.6 ./tests/ted/test_TED_Cartesian.py
#  - CUDA_VISIBLE_DEVICES="" python3.6 ./tests/dipvae/test_DIPVAE.py
#  - python3.6 ./tests/rbm/test_Boolean_Rule_CG.py
#  - python3.6 ./tests/rbm/test_Linear_Rule_Regression.py
#  - python3.6 ./tests/rbm/test_Logistic_Rule_Regression.py
#  - python3.6 ./tests/lime/test_lime.py
#  - python3.6 ./tests/shap/test_shap.py
 - python3.6 ./tests/sif/test_SIF.py
>>>>>>> 31494aee
after_success:
#  - codecov

services:
#  - redis-server<|MERGE_RESOLUTION|>--- conflicted
+++ resolved
@@ -5,21 +5,13 @@
 # command to install dependencies
 install:
   - pip3 install --upgrade setuptools==41.0.0
-<<<<<<< HEAD
-#  - pip3 install statsmodels
-#  - pip3 install matplotlib
-=======
-  - pip3 install statsmodels
-  - pip3 install matplotlib
->>>>>>> 31494aee
+  - pip3 install .
 #   - pip3 install -r requirements.txt
 
 # commands to run tes
 # before_script: redis-cli ping
 
 script:
-<<<<<<< HEAD
-# - cd Leo02016/AIX360
   - python3.6 ./tests/contrastive/test_CEM_MAF.py
   - python3.6 ./tests/contrastive/test_CEM.py
   - python3.6 ./tests/protodash/test_PDASH.py
@@ -31,20 +23,7 @@
   - python3.6 ./tests/lime/test_lime.py
   - python3.6 ./tests/shap/test_shap.py
   - python3.6 ./tests/sif/test_SIF.py
-=======
- - cd Leo02016/AIX360
-#  - python3.6 ./tests/contrastive/test_CEM_MAF.py
-#  - python3.6 ./tests/contrastive/test_CEM.py
-#  - python3.6 ./tests/protodash/test_PDASH.py
-#  - python3.6 ./tests/ted/test_TED_Cartesian.py
-#  - CUDA_VISIBLE_DEVICES="" python3.6 ./tests/dipvae/test_DIPVAE.py
-#  - python3.6 ./tests/rbm/test_Boolean_Rule_CG.py
-#  - python3.6 ./tests/rbm/test_Linear_Rule_Regression.py
-#  - python3.6 ./tests/rbm/test_Logistic_Rule_Regression.py
-#  - python3.6 ./tests/lime/test_lime.py
-#  - python3.6 ./tests/shap/test_shap.py
- - python3.6 ./tests/sif/test_SIF.py
->>>>>>> 31494aee
+  - python3.6 ./tests/sif/test_SIF.py
 after_success:
 #  - codecov
 
