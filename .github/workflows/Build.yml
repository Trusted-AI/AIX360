--- conflicted
+++ resolved
@@ -280,16 +280,12 @@
       - name: Step 4 - Install aix360 with tsice algorithm related dependencies
         run: pip3 install .[tsice]
 
-<<<<<<< HEAD
       - name: Step 5 - Test TSICEExplainer
         run: python ./tests/tsice/test_tsice.py
 
       # tssaliency deps are already satisfied.
       - name: Step 6 - Test TSSaliencyExplainer
         run: python ./tests/tssaliency/test_tssaliency.py
-=======
-      - name: Step 5 - Test NearestNeighborContrastiveExplainer
-        run: python ./tests/tsice/test_tsice.py
 
   build-imd-on-py38-310:
     # The type of runner that the job will run on
@@ -357,5 +353,4 @@
         run: python ./tests/imd/test_imd.py
 
       - name: Step 6 - Test IMD Notebook
-        run: pytest --nbmake ./examples/imd/imd_example.ipynb
->>>>>>> 73ac100e
+        run: pytest --nbmake ./examples/imd/imd_example.ipynb