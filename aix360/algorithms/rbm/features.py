from typing import Optional, Tuple, Union

import numpy as np
import pandas as pd
from numpy import ndarray
from pandas import DataFrame, Series
from sklearn.base import TransformerMixin
from sklearn.preprocessing import OneHotEncoder, StandardScaler
from sklearn.tree import DecisionTreeClassifier


# noinspection PyPep8Naming
class FeatureBinarizer(TransformerMixin):
    '''Transformer for binarizing categorical and ordinal features.
    
    For use with BooleanRuleCG, LogisticRuleRegression and LinearRuleRegression
    '''
    def __init__(self, colCateg=[], numThresh=9, negations=False, threshStr=False, returnOrd=False, **kwargs):
        """
        Args:
            colCateg (list): Categorical features ('object' dtype automatically treated as categorical)
            numThresh (int): Number of quantile thresholds used to binarize ordinal variables
            negations (bool): Append negations
            threshStr (bool): Convert thresholds on ordinal features to strings
            returnOrd (bool): Also return standardized ordinal features
        """
        # List of categorical columns
        if type(colCateg) is pd.Series:
            self.colCateg = colCateg.tolist()
        elif type(colCateg) is not list:
            self.colCateg = [colCateg]
        else:
            self.colCateg = colCateg
        # Number of quantile thresholds used to binarize ordinal features
        self.numThresh = numThresh
        self.thresh = {}
        # whether to append negations
        self.negations = negations
        # whether to convert thresholds on ordinal features to strings
        self.threshStr = threshStr
        # Also return standardized ordinal features
        self.returnOrd = returnOrd

    def fit(self, X):
        '''Fit FeatureBinarizer to data
        
        Args:
            X (DataFrame): Original features
        Returns:
            FeatureBinarizer: Self
            self.maps (dict): Mappings for unary/binary columns
            self.enc (dict): OneHotEncoders for categorical columns
            self.thresh (dict(array)): Thresholds for ordinal columns
            self.NaN (list): Ordinal columns containing NaN values
            self.ordinal (list): Ordinal columns
            self.scaler (StandardScaler): StandardScaler for ordinal columns
        '''
        data = X
        # Quantile probabilities
        quantProb = np.linspace(1. / (self.numThresh + 1.), self.numThresh / (self.numThresh + 1.), self.numThresh)
        # Initialize
        maps = {}
        enc = {}
        thresh = {}
        NaN = []
        if self.returnOrd:
            ordinal = []

        # Iterate over columns
        for c in data:
            # number of unique values
            valUniq = data[c].nunique()

            # Constant or binary column
            if valUniq <= 2:
                # Mapping to 0, 1
                maps[c] = pd.Series(range(valUniq), index=np.sort(data[c].dropna().unique()))

            # Categorical column
            elif (c in self.colCateg) or (data[c].dtype == 'object'):
                # OneHotEncoder object
                enc[c] = OneHotEncoder(sparse=False, dtype=int, handle_unknown='ignore')
                # Fit to observed categories
                enc[c].fit(data[[c]])

            # Ordinal column
<<<<<<< HEAD
            elif np.issubdtype(data[c].dtype, np.dtype(int).type) \
                    | np.issubdtype(data[c].dtype, np.dtype(float).type):
=======
            elif np.issubdtype(data[c].dtype, np.integer) | np.issubdtype(data[c].dtype, np.floating):
>>>>>>> b20ae41a
                # Few unique values
                if valUniq <= self.numThresh + 1:
                    # Thresholds are sorted unique values excluding maximum
                    thresh[c] = np.sort(data[c].unique())[:-1]
                # Many unique values
                else:
                    # Thresholds are quantiles excluding repetitions
                    thresh[c] = data[c].quantile(q=quantProb).unique()
                if data[c].isnull().any():
                    # Contains NaN values
                    NaN.append(c)
                if self.returnOrd:
                    ordinal.append(c)

            else:
                print(("Skipping column '" + str(c) + "': data type cannot be handled"))
                continue

        self.maps = maps
        self.enc = enc
        self.thresh = thresh
        self.NaN = NaN
        if self.returnOrd:
            self.ordinal = ordinal
            # Fit StandardScaler to ordinal features
            self.scaler = StandardScaler().fit(data[ordinal])
        return self

    def transform(self, X):
        '''Binarize features
        
        Args:
            X (DataFrame): Original features
        Returns:
            A (DataFrame): Binarized features with MultiIndex column labels
            Xstd (DataFrame, optional): Standardized ordinal features
        '''
        data = X
        maps = self.maps
        enc = self.enc
        thresh = self.thresh
        NaN = self.NaN

        # Initialize dataframe
        A = pd.DataFrame(index=data.index,
                         columns=pd.MultiIndex.from_arrays([[], [], []], names=['feature', 'operation', 'value']))

        # Iterate over columns
        for c in data:
            # Constant or binary column
            if c in maps:
                # Rename values to 0, 1
                A[(str(c), '', '')] = data[c].map(maps[c])
                if self.negations:
                    A[(str(c), 'not', '')] = 1 - A[(str(c), '', '')]

            # Categorical column
            elif c in enc:
                # Apply OneHotEncoder
                Anew = enc[c].transform(data[[c]])
                Anew = pd.DataFrame(Anew, index=data.index, columns=enc[c].categories_[0].astype(str))
                if self.negations:
                    # Append negations
                    Anew = pd.concat([Anew, 1 - Anew], axis=1, keys=[(str(c), '=='), (str(c), '!=')])
                else:
                    Anew.columns = pd.MultiIndex.from_product([[str(c)], ['=='], Anew.columns])
                # Concatenate
                A = pd.concat([A, Anew], axis=1)

            # Ordinal column
            elif c in thresh:
                # Threshold values to produce binary arrays
                Anew = (data[c].values[:, np.newaxis] <= thresh[c]).astype(int)
                if self.negations:
                    # Append negations
                    Anew = np.concatenate((Anew, 1 - Anew), axis=1)
                    ops = ['<=', '>']
                else:
                    ops = ['<=']
                # Convert to dataframe with column labels
                if self.threshStr:
                    Anew = pd.DataFrame(Anew, index=data.index,
                                        columns=pd.MultiIndex.from_product([[str(c)], ops, thresh[c].astype(str)]))
                else:
                    Anew = pd.DataFrame(Anew, index=data.index,
                                        columns=pd.MultiIndex.from_product([[str(c)], ops, thresh[c]]))
                if c in NaN:
                    # Ensure that rows corresponding to NaN values are zeroed out
                    indNull = data[c].isnull()
                    Anew.loc[indNull] = 0
                    # Add NaN indicator column
                    Anew[(str(c), '==', 'NaN')] = indNull.astype(int)
                    if self.negations:
                        Anew[(str(c), '!=', 'NaN')] = (~indNull).astype(int)
                # Concatenate
                A = pd.concat([A, Anew], axis=1)

            else:
                print(("Skipping column '" + str(c) + "': data type cannot be handled"))
                continue

        if self.returnOrd:
            # Standardize ordinal features
            Xstd = self.scaler.transform(data[self.ordinal])
            Xstd = pd.DataFrame(Xstd, index=data.index, columns=self.ordinal)
            # Fill NaN with mean (which is now zero)
            Xstd.fillna(0, inplace=True)
            return A, Xstd
        else:
            return A


# noinspection PyPep8Naming
class FeatureBinarizerFromTrees(TransformerMixin):
    """Transformer for binarizing categorical and ordinal features.

    For use with BooleanRuleCG, LogisticRuleRegression, and LinearRuleRegression. This transformer generates binary
    features using splits in decision trees. Compared to `FeatureBinarizer`, this approach reduces the number of
    features required to produce an accurate model. The smaller feature space shortens training time and often
    simplifies rule sets.
    """

    # Listing members here to provide type hints and facilitate code inspection and self-documentation.
    # The names follow FeatureBinarizer
    colCateg: list
    enc: dict
    features: pd.MultiIndex
    maps: dict
    ordinal: list
    randomState: int
    returnOrd: bool
    scaler: StandardScaler
    thresh: dict
    threshRound: Union[int, None]
    threshStr: bool
    treeDepth: Union[int, None]
    treeFeatureSelection: Union[str, float, None]
    treeKwargs: dict
    treeNum: int

    def __init__(self,
                 colCateg: list = None,
                 treeNum: int = 1,
                 treeDepth: Optional[int] = 4,
                 treeFeatureSelection: Union[str, float, None] = None,
                 treeKwargs: dict = None,
                 threshRound: Optional[int] = 6,
                 threshStr: bool = False,
                 returnOrd: bool = False,
                 randomState: int = None,
                 **kwargs):
        """
        Args:
            colCateg (list): Categorical features ('object' dtype automatically treated as categorical). These features
                are one-hot-encoded.
            treeNum (int): Number of trees to fit. Setting 'treeNum' to a value greater than one usually produces a
                larger variety of output features.
            treeDepth (int): The maximum depth of the tree. Setting 'treeDepth=None' grows a tree without limit.
                Larger depth values produce more output features. Corresponds to parameter 'max_depth' in
                DecisionTreeClassifier.
            treeFeatureSelection (float, str): When building a tree, the input features are randomly permuted at
                each split. This parameter specifies how many input features are considered at each split. By default,
                this parameter is set to 'None' which indicates that all features should be considered at every split.
                Other possible values are 'sqrt', 'log2', or a float that indicates the proportion of features to
                select at every split (e.g. 0.5 would randomly select half of the input features at every split).
                To create a wide variety of output features, or to sift through a very large number of features,
                increase 'treeNum' and set 'treeFeatureSelection="sqrt"'. Corresponds to 'max_features' in
                DecisionTreeClassifier.
            treeKwargs (dict): A dictionary of parameters to pass to the scikit-learn DecisionTreeClassifier during
                fitting.
            threshRound (int): Round threshold values by this number of decimal places. This parameter can be used
                to prevent similar thresholds from generating separate binarized features. E.g., if 'threshRound=2',
                only one binarized feature will be generated for thresholds 0.009 and 0.01. Setting 'threshRound=None'
                will disable rounding.
            threshStr (bool): Convert threshold values to strings, including categorical values, in transformed
                data frame's index.
            returnOrd (bool): Return a standardized data frame for ordinal features (both discrete and continuous)
                during transformation in addition to the binarized data frame.
            randomState (int): Random state for decision tree.
        """

        # Categorical columns
        if colCateg is None:
            self.colCateg = []
        elif type(colCateg) is Series:
            self.colCateg = colCateg.to_list()
        elif type(colCateg) is not list:
            self.colCateg = [colCateg]
        else:
            self.colCateg = colCateg

        # Number of trees
        if (treeNum is None) or (treeNum < 1) or (int(treeNum) != treeNum):
            raise ValueError('The value for \'treeNum\' must be an integer value greater than zero.')
        self.treeNum = int(treeNum)
        
        # Tree kwargs
        if treeKwargs is None:
            treeKwargs = dict(max_features=None)
        elif 'max_features' not in treeKwargs:
            treeKwargs['max_features'] = None

        # Tree depth
        if treeDepth is not None:
            if (treeDepth < 1) or (int(treeDepth) != treeDepth):
                raise ValueError('The value for \'treeDepth\' must be None or an integer value greater than zero.')
            treeKwargs['max_depth'] = treeDepth
        elif 'max_depth' in treeKwargs:
            treeDepth = treeKwargs['max_depth']
        self.treeDepth = treeDepth

        # Tree feature selection
        if treeFeatureSelection is not None:
            if isinstance(treeFeatureSelection, str):
                error = treeFeatureSelection not in ('auto', 'sqrt', 'log2')
            elif isinstance(treeFeatureSelection, (float, int)):
                error = (treeFeatureSelection <= 0.0) or (treeFeatureSelection > 1.0)
            else:
                error = True
            if error:
                raise ValueError('Valid values for \'treeFeatureSelection\' are None, \'auto\', \'sqrt\', \'log2\', or '
                                 'a value in interval (0, 1].')
            treeKwargs['max_features'] = treeFeatureSelection
        elif 'max_features' in treeKwargs:
            treeFeatureSelection = treeKwargs['max_features']
        self.treeFeatureSelection = treeFeatureSelection

        # Tree kwargs
        self.treeKwargs = treeKwargs

        # Random state
        self.randomState = randomState

        # Rounding for ordinal values
        if (threshRound is not None) and (threshRound < 0):
            raise ValueError('The value for \'threshRound\' must be None, or zero, or greater than zero.')
        self.threshRound = threshRound

        # Whether to convert thresholds on ordinal features to strings
        self.threshStr = threshStr

        # Whether to convert thresholds on ordinal features to strings.  Also return standardized ordinal features
        # during transformation
        self.returnOrd = returnOrd

    def _fit_transform_like_feature_binarizer(self, X: DataFrame) -> DataFrame:
        # Initialize
        maps = {}
        enc = {}
        thresh = {}
        ordinal = []
        A = DataFrame(index=X.index,
                      columns=pd.MultiIndex.from_arrays([[], [], []], names=['feature', 'operation', 'value']))

        # Iterate over columns
        for c in X:
            # number of unique values
            valUniq = X[c].nunique()

            # Constant or binary column
            if valUniq <= 2:
                # Mapping to 0, 1
                maps[c] = pd.Series(range(valUniq), index=np.sort(X[c].unique()))
                A[(str(c), '', '')] = X[c].map(maps[c])

            # Categorical column
            elif (c in self.colCateg) or (X[c].dtype == 'object'):
                # OneHotEncoder object
                enc[c] = OneHotEncoder(sparse=False, dtype=int, handle_unknown='ignore')
                # Fit to observed categories
                enc[c].fit(X[[c]])
                # Apply OneHotEncoder
                Anew = enc[c].transform(X[[c]])
                # Original FeatureBinarizer converts all values to str. This class preserves type to be used
                # during transform.
                Anew = DataFrame(Anew, index=X.index, columns=enc[c].categories_[0])
                Anew.columns = pd.MultiIndex.from_product([[str(c)], ['=='], Anew.columns])
                # Concatenate
                A = pd.concat([A, Anew], axis=1)

            # Ordinal column
            elif np.issubdtype(X[c].dtype, np.integer) | np.issubdtype(X[c].dtype, np.floating):
                # Unlike FeaturBinarizer, just append the original ordinal column. It will be fit by the
                # DecisionTreeClassifier.
                Anew = DataFrame(
                    X[c].to_numpy(),  # Required
                    columns=pd.MultiIndex.from_arrays([[c], ['<='], [0.0]], names=['feature', 'operation', 'value']),
                    index=X.index
                )
                A = pd.concat([A, Anew], axis=1)
                ordinal.append(c)

            else:
                print(("Skipping column '" + str(c) + "': data type cannot be handled"))
                continue

        self.maps = maps
        self.enc = enc
        self.thresh = thresh
        self.ordinal = ordinal

        return A

    def fit(self, X: DataFrame, y: Union[ndarray, DataFrame, Series, list] = None):
        """Fit transformer. NaN/None values are not permitted for X or y.

        Args:
            X (DataFrame): Original features
            y (Iterable): Target
        Returns:
            FeatureBinarizerFromTrees: Self
            self.enc (dict): OneHotEncoders for categorical columns
            self.features (MultiIndex): Pandas MultiIndex of feature names, operations, and values
            self.maps (dict): Mappings for unary/binary columns
            self.ordinal (list): Ordinal columns
            self.scaler (StandardScaler): StandardScaler for ordinal columns
            self.thresh (dict(array)): Thresholds for ordinal columns
        """

        # The decision tree will also throw an exception, but it is cryptic.
        if y is None:
            raise ValueError('The parameter \'y\' is required.')

        # Binarize unary/binary/categorical features according to the FeatureBinarizer style. Ordinal columns
        # are not binarized: i.e., they are included as-is in the data frame with '<=' operations in the index.
        # They will be binarized by extracting splits from the decision tree.
        Xfb = self._fit_transform_like_feature_binarizer(X)

        # Fit decision trees.
        featuresIdx = np.empty((0,), int)
        thresholds = np.empty((0,), int)

        randomState = self.randomState
        for i in range(self.treeNum):
            if randomState is not None:
                randomState += i
            tree = DecisionTreeClassifier(random_state=randomState, **self.treeKwargs)
            tree.fit(Xfb, y)
            featuresIdx = np.hstack((featuresIdx, tree.tree_.feature))
            thresholds = np.hstack((thresholds, tree.tree_.threshold))

        # See `Understanding the decision tree structure`
        # https://scikit-learn.org/stable/auto_examples/tree/plot_unveil_tree_structure.html
        select = featuresIdx != -2  # Indicates leaf nodes
        featuresIdx = featuresIdx[select]
        thresholds = thresholds[select]

        # Important to do rounding before dropping duplicates because rounding can create duplicates.
        if (self.threshRound is not None) and len(self.ordinal):
            thresholds = thresholds.round(self.threshRound)

        # Create frame from column index which contains the relevant features
        features: DataFrame = Xfb.columns[featuresIdx].to_frame(False)

        # Set thresholds for ordinal values
        if len(self.ordinal):
            select = (features['operation'] == '<=').to_numpy()
            features.loc[select, 'value'] = thresholds[select]

        # Drop duplicate features.
        features.drop_duplicates(inplace=True)

        # Create rule pairs for each feature
        temp: DataFrame = features.copy(True)
        temp['operation'].replace({'<=': '>', '==': '!=', '': 'not'}, inplace=True)
        features = pd.concat((features, temp))

        # Create/sort multi-index that will be used during transformation.
        self.features = pd.MultiIndex.from_frame(features)
        self.features = self.features.sortlevel((0, 1, 2))[0]

        # Update respective self attributes based on the selected features.
        if '==' in self.features.levels[1]:
            names = self.features.get_loc_level('==', 'operation')[1].get_level_values('feature').unique()
            self.enc = {k: self.enc[k] for k in names}
        else:
            self.enc = {}

        if '' in self.features.levels[1]:
            names = self.features.get_loc_level('', 'operation')[1].get_level_values('feature').unique()
            self.maps = {k: self.maps[k] for k in names}
        else:
            self.maps = {}

        if '<=' in self.features.levels[1]:
            names = self.features.get_loc_level('<=', 'operation')[1].get_level_values('feature').unique()
            self.thresh = \
                {k: self.features
                    .get_loc_level([k, '<='], ['feature', 'operation'])[1]
                    .get_level_values('value')
                    .to_numpy(dtype=float)
                 for k in names}
            self.ordinal = names.to_list()
            if self.returnOrd:
                self.scaler = StandardScaler().fit(X[names])
        else:
            self.thresh = {}
            self.ordinal = []
            self.scaler = None

        return self

    def transform(self, X: DataFrame) -> Union[DataFrame, Tuple[DataFrame, DataFrame]]:
        """Binarize features. Binary features are sorted name-operation-value.

        Args:
            X (DataFrame): Original features
        Returns:
            A (DataFrame): Binarized features with MultiIndex column labels
            Xstd (DataFrame, optional): Standardized ordinal features
        """

        result: DataFrame = DataFrame(
            np.zeros((X.shape[0], len(self.features)), dtype=int),  # Type consistent with original FeatureBinarizer
            columns=self.features,
            index=X.index
        )

        # Using to_numpy() speeds up the overall transform by more than 2x because indices aren't created/aligned.
        # Futhermore, using numpy raises warnings for NaN/None values which is what we want here.
        for feature, test, value in result.columns:
            if test == '<=':
                v = X[feature].to_numpy() <= value
            elif test == '>':
                v = X[feature].to_numpy() > value
            elif test == '==':
                v = X[feature].to_numpy() == value
            elif test == '!=':
                v = X[feature].to_numpy() != value
            elif test == '':
                v = X[feature].to_numpy() == self.maps[feature].index[1]
            elif test == 'not':
                v = X[feature].to_numpy() == self.maps[feature].index[0]
            else:
                raise RuntimeError(f'Test operation \'{test}\' not supported.')

            # Faster to replace column with numpy because there is no index to align/join
            result[(feature, test, value)] = v.astype(int)

        if self.threshStr:
            result.columns.set_levels(result.columns.levels[2].astype(str), 'value', inplace=True)

        # This is taken from FeatureBinarizer.
        if self.returnOrd:
            # Standardize ordinal features
            Xstd = self.scaler.transform(X[self.ordinal])
            Xstd = DataFrame(Xstd, index=X.index, columns=self.ordinal)
            return result, Xstd
        else:
            return result<|MERGE_RESOLUTION|>--- conflicted
+++ resolved
@@ -84,12 +84,7 @@
                 enc[c].fit(data[[c]])
 
             # Ordinal column
-<<<<<<< HEAD
-            elif np.issubdtype(data[c].dtype, np.dtype(int).type) \
-                    | np.issubdtype(data[c].dtype, np.dtype(float).type):
-=======
             elif np.issubdtype(data[c].dtype, np.integer) | np.issubdtype(data[c].dtype, np.floating):
->>>>>>> b20ae41a
                 # Few unique values
                 if valUniq <= self.numThresh + 1:
                     # Thresholds are sorted unique values excluding maximum
@@ -285,7 +280,7 @@
         if (treeNum is None) or (treeNum < 1) or (int(treeNum) != treeNum):
             raise ValueError('The value for \'treeNum\' must be an integer value greater than zero.')
         self.treeNum = int(treeNum)
-        
+
         # Tree kwargs
         if treeKwargs is None:
             treeKwargs = dict(max_features=None)
